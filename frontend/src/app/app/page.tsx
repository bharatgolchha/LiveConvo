'use client';

import React, { useState, useEffect, useRef, useCallback } from 'react';
import { motion, AnimatePresence } from 'framer-motion';
import { useSearchParams } from 'next/navigation';
import { 
  Brain, 
  MessageSquare,
  User, 
  Bell,
  ArrowLeft,
  Mic,
  Square,
  Play,
  FileText,
  Users,
  Clock,
  Lightbulb,
  Trash2,
  Volume2,
  VolumeX,
  Maximize2,
  Minimize2,
  RotateCcw,
  UploadCloud,
  CheckCircle,
  XCircle,
  PauseCircle,
  Settings2,
  SidebarOpen,
  SidebarClose,
  RefreshCw,
  TrendingUp,
  CheckSquare,
  ArrowRight,
  Hash,
  Clock3,
  Target,
  MessageCircle,
  Handshake,
  ShieldCheck,
  Quote,
  Download,
  ChevronRight,
  Search
} from 'lucide-react';

import { Button } from '@/components/ui/Button';
import { Card, CardContent, CardHeader, CardTitle, CardDescription } from '@/components/ui/Card';
import { ThemeToggle } from '@/components/ui/ThemeToggle';
import Link from 'next/link';
import { useAIGuidance, ContextDocument, GuidanceRequest } from '@/lib/aiGuidance';
import { useTranscription } from '@/lib/useTranscription';
import { useRealtimeSummary, ConversationSummary, TimelineEvent } from '@/lib/useRealtimeSummary';
import { useIncrementalTimeline } from '@/lib/useIncrementalTimeline';
import { useChatGuidance } from '@/lib/useChatGuidance';
import { cn } from '@/lib/utils';
import { updateTalkStats, TalkStats } from '@/lib/transcriptUtils';
import { FloatingChatGuidance } from '@/components/guidance/FloatingChatGuidance';
import { CompactTimeline } from '@/components/timeline/CompactTimeline';
import { useSessions, Session } from '@/lib/hooks/useSessions';
import { GuidanceChip, GuidanceType } from '@/components/guidance/GuidanceChip';
import { useAuth } from '@/contexts/AuthContext';
import { authenticatedFetch } from '@/lib/api';
import { ConversationContent } from '@/components/conversation/ConversationContent';
import { SetupModal } from '@/components/setup/SetupModal';
import AICoachSidebar from '@/components/guidance/AICoachSidebar';
import { TranscriptModal } from '@/components/conversation/TranscriptModal';
import { useSessionData, SessionDocument } from '@/lib/hooks/useSessionData';

interface TranscriptLine {
  id: string;
  text: string;
  timestamp: Date;
  speaker: 'ME' | 'THEM';
  confidence?: number;
}

type ConversationState = 'setup' | 'ready' | 'recording' | 'paused' | 'processing' | 'completed' | 'error';

// Database saving functions
const saveTranscriptToDatabase = async (sessionId: string, transcriptLines: TranscriptLine[], session: any) => {
  try {
    const transcriptData = transcriptLines.map((line, index) => ({
      session_id: sessionId,
      content: line.text,
      speaker: line.speaker.toLowerCase(),
      confidence_score: line.confidence || 0.85,
      start_time_seconds: index * 2, // Rough estimation - in real app would use actual timing
      is_final: true,
      stt_provider: 'deepgram'
    }));

    const response = await authenticatedFetch(`/api/sessions/${sessionId}/transcript`, session, {
      method: 'POST',
      body: JSON.stringify(transcriptData)
    });

    if (!response.ok) {
      console.error('Failed to save transcript:', await response.text());
    }
  } catch (error) {
    console.error('Error saving transcript to database:', error);
  }
};

const saveTimelineToDatabase = async (sessionId: string, timelineEvents: TimelineEvent[], session: any) => {
  try {
    const timelineData = timelineEvents.map(event => ({
      session_id: sessionId,
      event_timestamp: event.timestamp,
      title: event.title,
      description: event.description,
      type: event.type,
      importance: event.importance
    }));

    const response = await authenticatedFetch(`/api/sessions/${sessionId}/timeline`, session, {
      method: 'POST',
      body: JSON.stringify(timelineData)
    });

    if (!response.ok) {
      console.error('Failed to save timeline:', await response.text());
    }
  } catch (error) {
    console.error('Error saving timeline to database:', error);
  }
};

const saveSummaryToDatabase = async (sessionId: string, summary: ConversationSummary, session: any) => {
  try {
    const response = await authenticatedFetch(`/api/sessions/${sessionId}`, session, {
      method: 'PATCH',
      body: JSON.stringify({
        realtime_summary_cache: summary
      })
    });

    if (!response.ok) {
      console.error('Failed to save summary cache:', await response.text());
    }
  } catch (error) {
    console.error('Error saving summary to database:', error);
  }
};

export default function App() {
  const searchParams = useSearchParams();
  const conversationId = searchParams.get('cid');
  const { session, loading: authLoading } = useAuth(); // Add auth hook
  
  // Core State
  const [conversationState, setConversationState] = useState<ConversationState>('setup');
  const [transcript, setTranscript] = useState<TranscriptLine[]>([]);
  const [sessionDuration, setSessionDuration] = useState(0);
  const [talkStats, setTalkStats] = useState<TalkStats>({ meWords: 0, themWords: 0 });
  const [conversationType, setConversationType] = useState<'sales' | 'support' | 'meeting' | 'interview'>('sales');
  const [conversationTitle, setConversationTitle] = useState('New Conversation');
  const [textContext, setTextContext] = useState('');
  const [uploadedFiles, setUploadedFiles] = useState<File[]>([]);
  const [systemAudioStream, setSystemAudioStream] = useState<MediaStream | null>(null);

  // Save conversation state to localStorage whenever it changes
  useEffect(() => {
    if (conversationId && typeof window !== 'undefined') {
      const stateToSave = {
        conversationState,
        sessionDuration,
        transcript: transcript.slice(-50), // Only save last 50 lines to avoid storage bloat
        talkStats,
        conversationType,
        conversationTitle,
        textContext,
        updatedAt: new Date().toISOString()
      };
      localStorage.setItem(`conversation_state_${conversationId}`, JSON.stringify(stateToSave));
    }
  }, [conversationState, sessionDuration, transcript, talkStats, conversationType, conversationTitle, textContext, conversationId]);

  // Load conversation state from localStorage on mount
  useEffect(() => {
    if (conversationId && typeof window !== 'undefined') {
      const storedState = localStorage.getItem(`conversation_state_${conversationId}`);
      if (storedState) {
        try {
          const parsed = JSON.parse(storedState);
          if (parsed.transcript) {
            const restoredTranscript = (parsed.transcript as any[]).map(line => ({
              ...line,
              timestamp: new Date(line.timestamp)
            }));
            setTranscript(restoredTranscript);
          }
          if (parsed.sessionDuration) setSessionDuration(parsed.sessionDuration);
          if (parsed.talkStats) setTalkStats(parsed.talkStats);
          if (parsed.conversationType) setConversationType(parsed.conversationType);
          if (parsed.conversationTitle) setConversationTitle(parsed.conversationTitle);
          if (parsed.textContext) setTextContext(parsed.textContext);
          if (parsed.conversationState) setConversationState(parsed.conversationState as ConversationState);
        } catch (err) {
          console.error('Error loading saved conversation state:', err);
        }
      }
    }
  }, [conversationId]);

  // Refs to keep latest state values for interval callbacks
  const latestTranscript = useRef<TranscriptLine[]>([]);
  const latestTextContext = useRef('');
  const contextSaveTimeoutRef = useRef<NodeJS.Timeout | null>(null);
  
  // UI State
  const [showContextPanel, setShowContextPanel] = useState(false);
  const [isFullscreen, setIsFullscreen] = useState(false);
  const [audioEnabled, setAudioEnabled] = useState(true);
  const [errorMessage, setErrorMessage] = useState<string | null>(null);
  const [activeTab, setActiveTab] = useState<'transcript' | 'summary' | 'timeline'>('summary');
  const [selectedPreviousConversations, setSelectedPreviousConversations] = useState<string[]>([]);
  const [previousConversationSearch, setPreviousConversationSearch] = useState('');
  const [aiCoachWidth, setAiCoachWidth] = useState(400); // Default AI Coach sidebar width
  const [showTranscriptModal, setShowTranscriptModal] = useState(false);

  const transcriptEndRef = useRef<null | HTMLDivElement>(null);

  // AI Guidance hook
  const { 
    generateGuidance, 
    addContext, 
    addUserContext, 
    clearContext: clearAIGuidanceContext,
    isGenerating,
    error: guidanceError 
  } = useAIGuidance();

  // Sessions hook for previous conversations
  const { 
    sessions, 
    loading: sessionsLoading, 
    error: sessionsError,
    fetchSessions 
  } = useSessions();

  // Session data management hook for document uploads
  const {
    uploadDocuments,
    saveContext,
    fetchDocuments,
    fetchContext,
    context,
    documentsLoading,
    contextLoading
  } = useSessionData();

  // Demo guidance for fallback
  const demoGuidances = [
    { type: 'ask', message: "What are your key priorities for this quarter?", confidence: 92 },
    { type: 'clarify', message: "Can you elaborate on the challenges you mentioned?", confidence: 87 },
    { type: 'suggest', message: "Perhaps we can explore how our solution addresses that specific need.", confidence: 89 },
    { type: 'avoid', message: "Try to avoid technical jargon unless they use it first.", confidence: 94 },
    { type: 'warn', message: "Be mindful of the time, we have 10 minutes left.", confidence: 90 },
  ];

  // Realtime transcription hooks for local (ME) and remote (THEM) audio
  const {
    transcript: myLiveTranscript,
    connect: connectMy,
    startRecording: startMyRecording,
    stopRecording: stopMyRecording,
    disconnect: disconnectMy
  } = useTranscription();

  const {
    transcript: theirLiveTranscript,
    connect: connectThem,
    startRecording: startThemRecording,
    stopRecording: stopThemRecording,
    disconnect: disconnectThem,
    setCustomAudioStream: setThemAudioStream
  } = useTranscription();

  const lastMyTranscriptLen = useRef(0);
  const lastTheirTranscriptLen = useRef(0);
  // lastGuidanceIndex removed - auto-guidance no longer used

  // Real-time summary hook - include speaker tags for better context
  const fullTranscriptText = transcript.map(t => `${t.speaker}: ${t.text}`).join('\n');
  const {
    summary,
    isLoading: isSummaryLoading,
    error: summaryError,
    lastUpdated: summaryLastUpdated,
    refreshSummary,
    getTimeUntilNextRefresh
  } = useRealtimeSummary({
    transcript: fullTranscriptText,
    sessionId: conversationId || undefined,
    conversationType,
    isRecording: conversationState === 'recording',
    refreshIntervalMs: 45000 // 45 seconds
  });

  // Incremental timeline hook - updates every 15 seconds
  const {
    timeline,
    isLoading: isTimelineLoading,
    error: timelineError,
    lastUpdated: timelineLastUpdated,
    refreshTimeline,
    getTimeUntilNextRefresh: getTimelineTimeUntilNextRefresh
  } = useIncrementalTimeline({
    transcript: fullTranscriptText,
    sessionId: conversationId || undefined,
    conversationType,
    isRecording: conversationState === 'recording',
    refreshIntervalMs: 15000 // 15 seconds for real-time timeline
  });

  // Interactive chat guidance hook
  const {
    messages: chatMessages,
    isLoading: isChatLoading,
    inputValue: chatInputValue,
    setInputValue: setChatInputValue,
    sendMessage: sendChatMessage,
    sendQuickAction,
    addAutoGuidance,
    initializeChat,
    markMessagesAsRead,
    messagesEndRef
  } = useChatGuidance({
    transcript: fullTranscriptText,
    conversationType,
    sessionId: conversationId || undefined,
<<<<<<< HEAD
    // Enhanced context
    textContext,
    conversationTitle,
    summary,
    timeline,
    uploadedFiles,
    selectedPreviousConversations
=======
    conversationTitle,
    textContext
>>>>>>> 08ac4b9e
  });

  // Initialize chat guidance when app loads, not just when recording starts
  useEffect(() => {
    if (chatMessages.length === 0) {
      initializeChat();
    }
  }, [chatMessages.length, initializeChat]);

  // Auto-save transcript to database when transcript changes and we have a conversationId
  useEffect(() => {
    if (conversationId && transcript.length > 0 && (conversationState === 'recording' || conversationState === 'completed')) {
      // Debounce saving to avoid too many API calls
      const timeoutId = setTimeout(() => {
        saveTranscriptToDatabase(conversationId, transcript, session);
      }, 2000); // Save after 2 seconds of no changes
      
      return () => clearTimeout(timeoutId);
    }
  }, [transcript, conversationId, conversationState, session]);

  // Auto-save summary to database when summary changes
  useEffect(() => {
    if (conversationId && summary && (conversationState === 'recording' || conversationState === 'completed')) {
      // Debounce saving to avoid too many API calls
      const timeoutId = setTimeout(() => {
        saveSummaryToDatabase(conversationId, summary, session);
      }, 1000); // Save after 1 second of no changes
      
      return () => clearTimeout(timeoutId);
    }
  }, [summary, conversationId, conversationState, session]);

  // Auto-save timeline to database when timeline changes
  useEffect(() => {
    if (conversationId && timeline && timeline.length > 0 && (conversationState === 'recording' || conversationState === 'completed')) {
      // Debounce saving to avoid too many API calls
      const timeoutId = setTimeout(() => {
        // Filter to only include supported timeline event types for database
        const supportedTimeline = timeline.filter(event => 
          ['milestone', 'decision', 'topic_shift', 'action_item', 'question', 'agreement'].includes(event.type)
        ).map(event => ({
          ...event,
          type: event.type as 'milestone' | 'decision' | 'topic_shift' | 'action_item' | 'question' | 'agreement'
        }));
        
        if (supportedTimeline.length > 0) {
          saveTimelineToDatabase(conversationId, supportedTimeline, session);
        }
      }, 1000); // Save after 1 second of no changes
      
      return () => clearTimeout(timeoutId);
    }
  }, [timeline, conversationId, conversationState, session]);

  // Update session status in database when recording starts/stops
  useEffect(() => {
    if (conversationId && conversationState && session && !authLoading) {
      const updateSessionStatus = async () => {
        try {
          const sessionData: any = {
            status: conversationState === 'recording' ? 'active' : 
                   conversationState === 'completed' ? 'completed' : 'draft'
          };

          // Add recording timestamps and duration
          if (conversationState === 'recording' && !sessionDuration) {
            sessionData.recording_started_at = new Date().toISOString();
          } else if (conversationState === 'completed') {
            sessionData.recording_ended_at = new Date().toISOString();
            sessionData.recording_duration_seconds = sessionDuration;
            sessionData.total_words_spoken = transcript.reduce((total, line) => total + line.text.split(' ').length, 0);
          }

          const response = await authenticatedFetch(`/api/sessions/${conversationId}`, session, {
            method: 'PATCH',
            body: JSON.stringify(sessionData)
          });

          if (!response.ok) {
            const errorText = await response.text();
            console.error('Session update failed:', response.status, errorText);
          }
        } catch (error) {
          console.error('Error updating session status:', error);
        }
      };

      updateSessionStatus();
    }
  }, [conversationState, conversationId, sessionDuration, transcript, session, authLoading]);

  useEffect(() => {
    if (myLiveTranscript.length > lastMyTranscriptLen.current) {
      const newSeg = myLiveTranscript.slice(lastMyTranscriptLen.current).trim();
      if (newSeg) {
        handleLiveTranscript(newSeg, 'ME');
      }
      lastMyTranscriptLen.current = myLiveTranscript.length;
    }
  }, [myLiveTranscript]);

  useEffect(() => {
    if (theirLiveTranscript.length > lastTheirTranscriptLen.current) {
      const newSeg = theirLiveTranscript.slice(lastTheirTranscriptLen.current).trim();
      if (newSeg) {
        handleLiveTranscript(newSeg, 'THEM');
      }
      lastTheirTranscriptLen.current = theirLiveTranscript.length;
    }
  }, [theirLiveTranscript]);

  // Keep refs in sync with latest transcript and text context
  useEffect(() => {
    latestTranscript.current = transcript;
  }, [transcript]);

  useEffect(() => {
    latestTextContext.current = textContext;
  }, [textContext]);

  // Auto-scroll transcript to bottom when new messages arrive
  useEffect(() => {
    if (transcriptEndRef.current && activeTab === 'transcript') {
      transcriptEndRef.current.scrollIntoView({ behavior: 'smooth' });
    }
  }, [transcript, activeTab]);

  // Session timer
  useEffect(() => {
    let interval: NodeJS.Timeout;
    if (conversationState === 'recording') {
      interval = setInterval(() => {
      setSessionDuration(prev => prev + 1);
    }, 1000);
    }
    return () => clearInterval(interval);
  }, [conversationState]);

  // Scroll to bottom of transcript
  useEffect(() => {
    transcriptEndRef.current?.scrollIntoView({ behavior: "smooth" });
  }, [transcript]);

  // Load conversation config from localStorage if conversationId is provided
  useEffect(() => {
    if (conversationId && typeof window !== 'undefined') {
      const storedConfig = localStorage.getItem(`conversation_${conversationId}`);
      if (storedConfig) {
        try {
          const config = JSON.parse(storedConfig);
          setConversationTitle(config.title || 'New Conversation');
          
          // Map conversation type from dashboard format to app format
          const typeMapping: Record<string, 'sales' | 'support' | 'meeting' | 'interview'> = {
            'sales_call': 'sales',
            'Sales Call': 'sales',
            'Product Demo': 'sales',
            'support_call': 'support',
            'Support Call': 'support',
            'Customer Support Call': 'support',
            'meeting': 'meeting',
            'Meeting': 'meeting',
            'Team Standup Meeting': 'meeting',
            'Project Meeting': 'meeting',
            'interview': 'interview',
            'Interview': 'interview',
            'consultation': 'meeting',
            'Consultation': 'meeting',
            'Business Review': 'meeting'
          };
          
          const mappedType = typeMapping[config.type] || 'sales';
          setConversationType(mappedType);
          
          if (config.context) {
            if (config.context.text) {
              setTextContext(config.context.text);
              addUserContext(config.context.text);
            }
            if (config.context.files && config.context.files.length > 0) {
              // This is tricky as File objects can't be directly stringified/parsed from localStorage.
              // For a real app, you'd store file metadata and retrieve actual files from a server or IndexedDB.
              // For now, we'll just set the names if they exist for UI, but actual File objects won't be restored.
              const restoredFiles = (config.context.files as any[])
                .map(f => f.name ? new File([], f.name, {type: f.type || 'application/octet-stream'}) : null)
                .filter(f => f !== null) as File[];
              setUploadedFiles(restoredFiles);
              
              restoredFiles.forEach((file) => {
                // Simulate adding context for AI (content won't be real here due to localStorage limitations)
                addContext({
                  id: Math.random().toString(36).substring(7),
                  name: file.name,
                  type: file.type.startsWith('text') ? 'txt' : (file.type.includes('pdf') ? 'pdf' : 'docx'), // Basic type inference
                  content: `Restored context for file: ${file.name}`,
                  uploadedAt: new Date()
                });
              });
            }
          }
          if (conversationState === 'setup') {
            setConversationState('ready');
          }
        } catch (error) {
          console.error('Error loading conversation config:', error);
          setErrorMessage('Failed to load conversation settings.');
          setConversationState('error');
        }
      }
    }

    // Fetch sessions for previous conversation context
    if (!sessionsLoading && sessions.length === 0) {
      fetchSessions();
    }
  }, [conversationId, addUserContext, addContext, sessionsLoading, sessions.length, fetchSessions, session]);

  // Fetch context from database when conversation loads
  useEffect(() => {
    const loadContextFromDatabase = async () => {
      if (conversationId && session && !authLoading) {
        try {
          await fetchContext(conversationId);
          console.log('✅ Context fetched from database');
        } catch (error) {
          console.error('❌ Failed to fetch context from database:', error);
          // Don't show error to user as this is not critical
        }
      }
    };

    loadContextFromDatabase();
  }, [conversationId, session, authLoading, fetchContext]);

  // Update textContext when context is fetched from database
  useEffect(() => {
    if (context && context.text_context && !textContext) {
      // Only update if textContext is empty to avoid overwriting user input
      setTextContext(context.text_context);
      addUserContext(context.text_context);
      console.log('✅ Context loaded from database:', context.text_context);
    }
  }, [context, textContext, addUserContext]);

  // Integrate selected previous conversations into AI context
  useEffect(() => {
    const fetchAndIntegrateConversationSummaries = async () => {
      if (selectedPreviousConversations.length > 0 && sessions.length > 0 && session && !authLoading) {
        const selectedSessions = sessions.filter(sessionItem => 
          selectedPreviousConversations.includes(sessionItem.id)
        );
        
        // Clear previous conversation context first
        selectedSessions.forEach(sessionItem => {
          addContext({
            id: `previous_${sessionItem.id}`,
            name: `Previous: ${sessionItem.title}`,
            type: 'txt',
            content: `Loading detailed summary for: ${sessionItem.title}...`,
            uploadedAt: new Date(sessionItem.created_at)
          });
        });

        // Fetch detailed session data with summaries
        for (const sessionItem of selectedSessions) {
          try {
            const response = await authenticatedFetch(`/api/sessions/${sessionItem.id}`, session);

            if (response.ok) {
              const { session: detailedSession } = await response.json();
              const summary = detailedSession.summaries?.[0];
              
              let contextContent = `Previous conversation: "${detailedSession.title}"\n`;
              contextContent += `Type: ${detailedSession.conversation_type}\n`;
              contextContent += `Date: ${new Date(detailedSession.created_at).toLocaleDateString()}\n`;
              contextContent += `Duration: ${detailedSession.recording_duration_seconds ? Math.round(detailedSession.recording_duration_seconds / 60) : '?'} minutes\n`;
              
              if (summary && summary.tldr) {
                contextContent += `\nSummary: ${summary.tldr}\n`;
              }
              
              if (detailedSession.transcripts && detailedSession.transcripts.length > 0) {
                contextContent += `\nTranscript data available for context\n`;
              }
              
              contextContent += `\nThis context helps provide continuity for the current conversation.`;

              // Update the context with detailed information
              addContext({
                id: `previous_${sessionItem.id}`,
                name: `Previous: ${detailedSession.title}`,
                type: 'txt',
                content: contextContent,
                uploadedAt: new Date(detailedSession.created_at)
              });
            }
          } catch (error) {
            console.error(`Error fetching summary for session ${sessionItem.id}:`, error);
            // Fallback to basic context if detailed fetch fails
            addContext({
              id: `previous_${sessionItem.id}`,
              name: `Previous: ${sessionItem.title}`,
              type: 'txt',
              content: `Previous conversation summary:\nTitle: ${sessionItem.title}\nType: ${sessionItem.conversation_type}\nDate: ${new Date(sessionItem.created_at).toLocaleDateString()}\nSummary: This was a ${sessionItem.conversation_type} conversation that took place on ${new Date(sessionItem.created_at).toLocaleDateString()}. Context will be retrieved from the session summary when available.`,
              uploadedAt: new Date(sessionItem.created_at)
            });
          }
        }
      }
    };

    fetchAndIntegrateConversationSummaries();
  }, [selectedPreviousConversations, sessions, addContext, session, authLoading]);

  // Event Handlers - Define handleGenerateGuidance before useEffect hooks
  const handleGenerateGuidance = React.useCallback(async () => {
    if (transcript.length === 0 && !textContext) return;
    
    console.log('Generating guidance with transcript length:', transcript.length);
    setConversationState('processing');
    
    try {
      const recentTranscript = transcript.slice(-5).map(t => `${t.speaker}: ${t.text}`).join('\n');
      
      const guidanceRequest: GuidanceRequest = {
        transcript: recentTranscript,
        context: textContext,
        conversationType: conversationType,
      };

      console.log('Sending guidance request:', guidanceRequest);
      const guidanceResult = await generateGuidance(guidanceRequest);
      console.log('Received guidance result:', guidanceResult);
      
      const guidance = Array.isArray(guidanceResult) ? guidanceResult[0] : guidanceResult;

      if (guidance && guidance.message) {
        // Add to chat as auto-guidance instead of old guidance list
        addAutoGuidance({
          type: guidance.type,
          message: guidance.message,
          confidence: guidance.confidence || Math.floor(80 + Math.random() * 20)
        });
        console.log('Added auto-guidance to chat:', guidance);
      } else {
        console.log("No new guidance suggestions from API or API returned empty.");
        // Fallback to demo guidance
        const randomGuidance = demoGuidances[Math.floor(Math.random() * demoGuidances.length)];
        addAutoGuidance({
          type: randomGuidance.type,
          message: randomGuidance.message,
          confidence: randomGuidance.confidence
        });
      }
    } catch (error) {
      console.error('Error generating guidance:', error);
      setErrorMessage("Failed to generate AI guidance. Using a suggestion.");
      const randomGuidance = demoGuidances[Math.floor(Math.random() * demoGuidances.length)];
      addAutoGuidance({
        type: randomGuidance.type,
        message: randomGuidance.message,
        confidence: randomGuidance.confidence
      });
    } finally {
      if (conversationState === 'processing') {
        setConversationState(transcript.length > 0 ? 'recording' : 'ready');
      }
    }
  }, [transcript, textContext, conversationType, generateGuidance, conversationState, demoGuidances, addAutoGuidance]);

  // Auto-guidance functionality removed - now using manual button for guidance generation

  // Other Event Handlers
  const handleStartRecording = async () => {
    try {
      setConversationState('processing');

      console.log('🔄 Connecting to transcription services...');

      // Capture system audio for remote speaker
      let systemStream: MediaStream | null = null;
      if (navigator.mediaDevices && (navigator.mediaDevices as any).getDisplayMedia) {
        try {
          const displayStream = await (navigator.mediaDevices as any).getDisplayMedia({ audio: true, video: true });
          systemStream = new MediaStream(displayStream.getAudioTracks());
          // Stop video tracks immediately
          displayStream.getVideoTracks().forEach((track: MediaStreamTrack) => track.stop());
        } catch (err) {
          console.warn('System audio capture failed', err);
        }
      }

      if (systemStream) {
        setThemAudioStream(systemStream);
        setSystemAudioStream(systemStream); // Store for resume
      }

      await Promise.all([connectMy(), connectThem()]);

      await new Promise(resolve => setTimeout(resolve, 200));

      await Promise.all([startMyRecording(), startThemRecording()]);

      setConversationState('recording');
      setSessionDuration(0);
      if (transcript.length > 0 && conversationState !== 'paused') {
        setTranscript([]);
      }
      console.log('✅ Recording started successfully');
    } catch (err) {
      console.error('Failed to start realtime transcription', err);
      setErrorMessage(`Failed to start realtime transcription: ${err instanceof Error ? err.message : 'Unknown error'}`);
      setConversationState('error');
    }
  };

  const handleStopRecording = () => {
    stopMyRecording();
    stopThemRecording();
    disconnectMy();
    disconnectThem();
    setConversationState('completed');
    
    // Cleanup system audio stream
    if (systemAudioStream) {
      systemAudioStream.getTracks().forEach(track => track.stop());
      setSystemAudioStream(null);
    }
  };

  const handlePauseRecording = () => {
    console.log('⏸️ Pausing recording and disconnecting from Deepgram...');
    
    // Stop the recording and disconnect from Deepgram
    stopMyRecording();
    stopThemRecording();
    disconnectMy();
    disconnectThem();
    
    setConversationState('paused');
    console.log('✅ Recording paused and Deepgram disconnected');
  };

  const handleResumeRecording = async () => {
    console.log('▶️ Resuming recording and reconnecting to Deepgram...');
    
    try {
      setConversationState('processing');

      // Restore system audio stream if it was previously captured
      if (systemAudioStream) {
        console.log('🎵 Restoring system audio stream for remote speaker');
        setThemAudioStream(systemAudioStream);
      }

      // Reconnect to Deepgram services
      await Promise.all([connectMy(), connectThem()]);

      // Wait a moment for connections to establish
      await new Promise(resolve => setTimeout(resolve, 200));

      // Resume recording
      await Promise.all([startMyRecording(), startThemRecording()]);

      setConversationState('recording');
      console.log('✅ Recording resumed and Deepgram reconnected');
    } catch (err) {
      console.error('Failed to resume realtime transcription', err);
      setErrorMessage(`Failed to resume realtime transcription: ${err instanceof Error ? err.message : 'Unknown error'}`);
      setConversationState('error');
    }
  };

  const handleLiveTranscript = (newTranscriptText: string, speaker: 'ME' | 'THEM') => {
    if (newTranscriptText && newTranscriptText.trim().length > 0) {
      const newLine: TranscriptLine = {
        id: Math.random().toString(36).substring(7),
        text: newTranscriptText.trim(),
        timestamp: new Date(),
        speaker,
        confidence: 0.85 + Math.random() * 0.15
      };
      setTranscript(prev => [...prev, newLine]);
      setTalkStats(prev => updateTalkStats(prev, speaker, newTranscriptText));
      // Auto-guidance removed - use manual button instead
    }
  };

  const handleFileUpload = async (newFiles: File[]) => {
    // Update local state immediately for UI feedback
    const updatedFiles = [...uploadedFiles, ...newFiles];
    setUploadedFiles(updatedFiles);
    
    // If we have a conversation ID, upload to database with text extraction
    if (conversationId) {
      try {
        const uploadedDocuments = await uploadDocuments(conversationId, newFiles);
        console.log('✅ Documents uploaded successfully:', uploadedDocuments);
        
        // Add extracted text to AI context
        if (uploadedDocuments && uploadedDocuments.length > 0) {
          uploadedDocuments.forEach((doc: SessionDocument) => {
            if (doc.extracted_text) {
              addContext({
                id: doc.id,
                name: doc.original_filename,
                type: doc.file_type as 'txt' | 'pdf' | 'docx',
                content: doc.extracted_text,
                uploadedAt: new Date(doc.created_at || new Date()),
              });
            }
          });
        }
      } catch (error) {
        console.error('❌ Failed to upload documents:', error);
        // Fallback to basic text extraction for AI context only
    newFiles.forEach(async (file) => {
      try {
            const fileContent = await file.text();
          addContext({
            id: Math.random().toString(36).substring(7),
            name: file.name,
              type: file.type.startsWith('text') ? 'txt' : (file.type.includes('pdf') ? 'pdf' : 'docx'),
          content: fileContent,
          uploadedAt: new Date(),
          });
      } catch (e) {
            console.error("Error reading file for AI context:", e);
        }
    });
      }
    } else {
      // No conversation ID yet - use basic file reading for AI context
      newFiles.forEach(async (file) => {
        try {
          const fileContent = await file.text();
          addContext({
            id: Math.random().toString(36).substring(7),
            name: file.name,
            type: file.type.startsWith('text') ? 'txt' : (file.type.includes('pdf') ? 'pdf' : 'docx'),
            content: fileContent,
            uploadedAt: new Date(),
          });
        } catch (e) {
          console.error("Error reading file for AI context:", e);
        }
      });
    }
    
    // Update AI context with the current text context as well
    if (textContext) {
      addUserContext(textContext);
    }
  };

  const handleTextContextChange = async (newText: string) => {
    setTextContext(newText);
    addUserContext(newText); // Update AI context in real-time
    
    // If we have a conversation ID, debounce the database save
    if (conversationId && newText.trim()) {
      // Clear existing timeout
      if (contextSaveTimeoutRef.current) {
        clearTimeout(contextSaveTimeoutRef.current);
      }
      
      // Set new timeout to save after 2 seconds of no typing
      contextSaveTimeoutRef.current = setTimeout(async () => {
        try {
          await saveContext(conversationId, newText, {
            conversation_type: conversationType,
            updated_from: 'app_page_auto',
            timestamp: new Date().toISOString()
          });
          console.log('✅ Context auto-saved to database');
        } catch (error) {
          console.error('❌ Failed to auto-save context:', error);
          // Continue with local functionality even if database save fails
        }
      }, 2000); // 2 second debounce
    }
  };

  const handleSaveContextNow = async () => {
    if (!conversationId || !textContext.trim()) return;
    
    // Clear any pending debounced save
    if (contextSaveTimeoutRef.current) {
      clearTimeout(contextSaveTimeoutRef.current);
      contextSaveTimeoutRef.current = null;
    }
    
    try {
      await saveContext(conversationId, textContext, {
        conversation_type: conversationType,
        updated_from: 'app_page_manual',
        timestamp: new Date().toISOString()
      });
      console.log('✅ Context manually saved to database');
      // You could add a toast notification here if desired
    } catch (error) {
      console.error('❌ Failed to manually save context:', error);
      setErrorMessage('Failed to save context. Please try again.');
    }
  };

  const handleRemoveFile = (fileName: string) => {
    setUploadedFiles(prev => prev.filter(file => file.name !== fileName));
  };

  // Helper functions for previous conversations
  const handlePreviousConversationToggle = useCallback((sessionId: string) => {
    setSelectedPreviousConversations(prev => {
      if (prev.includes(sessionId)) {
        return prev.filter(id => id !== sessionId);
      } else {
        return [...prev, sessionId];
      }
    });
  }, []);

  const filteredPreviousSessions = sessions.filter(session => {
    // Only show completed sessions with summaries
    if (session.status !== 'completed' || !session.hasSummary) return false;
    
    // Filter by search term
    if (previousConversationSearch) {
      const searchTerm = previousConversationSearch.toLowerCase();
      return session.title?.toLowerCase().includes(searchTerm) ||
             session.conversation_type?.toLowerCase().includes(searchTerm);
    }
    
    return true;
  }).slice(0, 10); // Limit to 10 most recent

  const handleExportSession = () => {
    const sessionData = {
      title: conversationTitle,
      type: conversationType,
      duration: formatDuration(sessionDuration),
      createdAt: new Date().toISOString(),
      transcript: transcript.map(line => ({ 
        text: line.text, 
        timestamp: line.timestamp.toLocaleTimeString() 
      })),
      context: { text: textContext, files: uploadedFiles.map(f=>f.name) }
    };
    
    const blob = new Blob([JSON.stringify(sessionData, null, 2)], { type: 'application/json' });
    const url = URL.createObjectURL(blob);
    const a = document.createElement('a');
    a.href = url;
    a.download = `${conversationTitle.replace(/\s+/g, '_')}_session_${new Date().toISOString().split('T')[0]}.json`;
    document.body.appendChild(a);
    a.click();
    document.body.removeChild(a);
    URL.revokeObjectURL(url);
  };

  const handleResetSession = () => {
    setConversationState('setup');
    setSessionDuration(0);
    setTranscript([]);
    setTextContext('');
    setUploadedFiles([]);
    clearAIGuidanceContext();
    setConversationTitle('New Conversation');
    setConversationType('sales');
    setErrorMessage(null);
    
    // Cleanup system audio stream
    if (systemAudioStream) {
      systemAudioStream.getTracks().forEach(track => track.stop());
      setSystemAudioStream(null);
    }
  };

  const handleEndConversationAndSummarize = async () => {
    // First stop the recording
    handleStopRecording();
    
    // Set to processing state while generating final summary
    setConversationState('processing');
    
    try {
      // Trigger a final summary refresh to ensure we have the most up-to-date summary
      await refreshSummary();
      
      // Wait a moment for the summary to be generated
      await new Promise(resolve => setTimeout(resolve, 2000));
      
      // Set to completed state
      setConversationState('completed');
    } catch (error) {
      console.error('Error generating final summary:', error);
      setErrorMessage('Failed to generate final summary. The recording has been stopped.');
      setConversationState('completed'); // Still show as completed even if summary fails
    }
  };

  // Helper Functions
  const formatDuration = (seconds: number) => {
    const hours = Math.floor(seconds / 3600);
    const minutes = Math.floor((seconds % 3600) / 60);
    const secs = seconds % 60;
    if (hours > 0) return `${hours}:${minutes.toString().padStart(2, '0')}:${secs.toString().padStart(2, '0')}`;
    return `${minutes.toString().padStart(2, '0')}:${secs.toString().padStart(2, '0')}`;
  };

  const getStateTextAndColor = (state: ConversationState): {text: string, color: string, icon?: React.ElementType} => {
    switch (state) {
      case 'setup': return {text: 'Setup', color: 'text-gray-500 bg-gray-100', icon: Settings2};
      case 'ready': return {text: 'Ready', color: 'text-blue-600 bg-blue-100', icon: Play};
      case 'recording': return {text: 'Recording', color: 'text-red-600 bg-red-100 animate-pulse', icon: Mic};
      case 'paused': return {text: 'Paused', color: 'text-yellow-600 bg-yellow-100', icon: PauseCircle};
      case 'processing': return {text: 'Processing', color: 'text-purple-600 bg-purple-100', icon: Brain };
      case 'completed': return {text: 'Completed', color: 'text-green-600 bg-green-100', icon: CheckCircle};
      case 'error': return {text: 'Error', color: 'text-red-700 bg-red-100', icon: XCircle};
      default: return {text: 'Unknown', color: 'text-gray-500 bg-gray-100'};
    }
  };

  const getTimelineEventStyle = (type: TimelineEvent['type'], importance: TimelineEvent['importance']): {
    iconBgColor: string, 
    Icon: React.ElementType,
    textColor: string
  } => {
    const styles = {
      milestone: { Icon: Target, color: 'purple' },
      decision: { Icon: ShieldCheck, color: 'green' },
      topic_shift: { Icon: MessageCircle, color: 'blue' },
      action_item: { Icon: CheckSquare, color: 'orange' },
      question: { Icon: MessageCircle, color: 'yellow' },
      agreement: { Icon: Handshake, color: 'emerald' },
      speaker_change: { Icon: Users, color: 'gray' },
      key_statement: { Icon: Quote, color: 'indigo' }
    };

    const style = styles[type] || styles.milestone;
    const intensityMap = { high: '600', medium: '500', low: '400' };
    const intensity = intensityMap[importance];

    return {
      iconBgColor: `bg-${style.color}-100`,
      Icon: style.Icon,
      textColor: `text-${style.color}-${intensity}`
    };
  };

  const { text: stateText, color: stateColorClass, icon: StateIcon } = getStateTextAndColor(conversationState);

  const MainActionButton: React.FC = () => {
    if (conversationState === 'setup') {
      return <Button onClick={() => { if (textContext) addUserContext(textContext); setConversationState('ready');}} size="lg" className="px-8 bg-blue-600 hover:bg-blue-700"><Play className="w-5 h-5 mr-2" />Get Ready</Button>;
    }
    if (conversationState === 'ready') {
      return <Button onClick={handleStartRecording} size="lg" className="px-8 bg-green-600 hover:bg-green-700"><Mic className="w-5 h-5 mr-2" />Start Recording</Button>;
    }
    if (conversationState === 'recording') {
      return <Button onClick={handlePauseRecording} size="lg" className="px-8 bg-yellow-500 hover:bg-yellow-600"><PauseCircle className="w-5 h-5 mr-2" />Pause</Button>;
    }
    if (conversationState === 'paused') {
      return <Button onClick={handleResumeRecording} size="lg" className="px-8 bg-green-600 hover:bg-green-700"><Play className="w-5 h-5 mr-2" />Resume</Button>;
    }
    if (conversationState === 'completed' || conversationState === 'error') {
      return <Button onClick={handleResetSession} size="lg" className="px-8"><RotateCcw className="w-5 h-5 mr-2" />New Session</Button>;
    }
    return null;
  };
  
  const SecondaryActionButton: React.FC = () => {
    if (conversationState === 'recording' || conversationState === 'paused') {
      return <Button onClick={handleStopRecording} variant="destructive" size="lg" className="px-8"><Square className="w-5 h-5 mr-2" />Stop & Finish</Button>;
    }
    if (conversationState === 'completed' && transcript.length > 0) {
      return <Button onClick={handleExportSession} variant="outline" size="lg" className="px-8"><Download className="w-5 h-5 mr-2" />Export Session</Button>;
    }
    return null;
  };

  // Cleanup timeout on unmount
  useEffect(() => {
    return () => {
      if (contextSaveTimeoutRef.current) {
        clearTimeout(contextSaveTimeoutRef.current);
      }
    };
  }, []);

  // UI Render
  return (
    <div className={cn("min-h-screen flex flex-col", isFullscreen ? 'h-screen overflow-hidden' : '')}>
      {/* Header */}
      {!isFullscreen && (
        <header className="bg-card/80 backdrop-blur-sm border-b border-border shadow-sm z-40 flex-shrink-0">
          <div className="px-4 sm:px-6 lg:px-8 py-3">
            <div className="flex items-center justify-between">
              <div className="flex items-center gap-4">
                <Link href="/dashboard" className="flex items-center gap-2 text-muted-foreground hover:text-app-primary transition-colors">
                  <ArrowLeft className="w-5 h-5" />
                  <span className="text-sm font-medium">Dashboard</span>
                </Link>

                <div className="h-8 w-px bg-border hidden sm:block"></div>

            <div className="flex items-center gap-3">
                  <Brain className="w-7 h-7 text-app-primary" />
                  <div className="min-w-0 flex-1">
                    <h1 className="font-semibold text-foreground text-lg truncate" title={conversationTitle}>{conversationTitle}</h1>
                    <div className={cn("flex items-center gap-2 text-sm font-medium px-2 py-0.5 rounded-full", stateColorClass)}>
                      {StateIcon && <StateIcon className="w-3.5 h-3.5" />}
                      <span>{stateText}</span>
                      {conversationState === 'recording' && <span className="font-mono">{formatDuration(sessionDuration)}</span>}
                    </div>
                  </div>
                  
                  {/* Dedicated Recording Controls */}
                  <div className="hidden sm:flex items-center gap-2 ml-4">
                    {(conversationState === 'setup' || conversationState === 'ready') && (
                      <Button 
                        onClick={conversationState === 'setup' ? () => { if (textContext) addUserContext(textContext); setConversationState('ready'); } : handleStartRecording}
                        size="sm" 
                        className="bg-green-600 hover:bg-green-700 text-white"
                      >
                        <Mic className="w-4 h-4 mr-2" />
                        {conversationState === 'setup' ? 'Get Ready' : 'Start Recording'}
                      </Button>
                    )}
                    
                    {conversationState === 'recording' && (
                      <>
                        <Button 
                          onClick={handlePauseRecording}
                          size="sm" 
                          variant="outline"
                          className="border-yellow-500 text-yellow-600 hover:bg-yellow-50"
                        >
                          <PauseCircle className="w-4 h-4 mr-2" />
                          Pause
                        </Button>
                        <Button 
                          onClick={handleEndConversationAndSummarize}
                          size="sm" 
                          className="bg-blue-600 hover:bg-blue-700 text-white"
                        >
                          <FileText className="w-4 h-4 mr-2" />
                          End & Summarize
                        </Button>
                      </>
                    )}
                    
                    {conversationState === 'paused' && (
                      <>
                        <Button 
                          onClick={handleResumeRecording}
                          size="sm" 
                          className="bg-green-600 hover:bg-green-700 text-white"
                        >
                          <Play className="w-4 h-4 mr-2" />
                          Resume
                        </Button>
                        <Button 
                          onClick={handleEndConversationAndSummarize}
                          size="sm" 
                          className="bg-blue-600 hover:bg-blue-700 text-white"
                        >
                          <FileText className="w-4 h-4 mr-2" />
                          End & Summarize
                        </Button>
                      </>
                    )}
                    
                    {(conversationState === 'completed' || conversationState === 'error') && (
                      <Button 
                        onClick={handleResetSession}
                        size="sm" 
                        variant="outline"
                      >
                        <RotateCcw className="w-4 h-4 mr-2" />
                        New Session
                      </Button>
                    )}
                  </div>
              </div>
            </div>
            
              <div className="flex items-center gap-1">
                <Button variant="ghost" size="sm" onClick={() => setShowContextPanel(!showContextPanel)} title={showContextPanel ? "Hide Setup & Context" : "Show Setup & Context"} className="hover:bg-accent p-2">
                  <Settings2 className="w-5 h-5" />
                </Button>
                <Button variant="ghost" size="sm" onClick={() => setAudioEnabled(!audioEnabled)} title={audioEnabled ? "Mute Audio Feedback" : "Unmute Audio Feedback"} className={cn(audioEnabled ? 'text-app-primary' : 'text-muted-foreground', "hover:bg-accent p-2")} >
                  {audioEnabled ? <Volume2 className="w-5 h-5" /> : <VolumeX className="w-5 h-5" />}
              </Button>
                <Button variant="ghost" size="sm" onClick={() => setIsFullscreen(!isFullscreen)} title={isFullscreen ? "Exit Fullscreen" : "Enter Fullscreen"} className="hover:bg-accent p-2">
                  {isFullscreen ? <Minimize2 className="w-5 h-5" /> : <Maximize2 className="w-5 h-5" />}
              </Button>
                <Button variant="ghost" size="sm" onClick={() => setShowTranscriptModal(true)} title="View Transcript" className="hover:bg-accent p-2">
                  <FileText className="w-5 h-5" />
                </Button>
                <Button variant="ghost" size="sm" onClick={handleGenerateGuidance} title="Generate Guidance" className="hover:bg-accent p-2">
                  <Lightbulb className="w-5 h-5" />
                </Button>
                <Button variant="ghost" size="sm" title="Notifications" className="hover:bg-accent p-2">
                  <Bell className="w-5 h-5" />
                </Button>
                <ThemeToggle />
                <Button variant="ghost" size="sm" title="User Settings" className="hover:bg-accent p-2">
                  <User className="w-5 h-5" />
                </Button>
              </div>
            </div>
          </div>
        </header>
      )}

      {/* Main Interface Area */}
      <main className={cn("flex-1 flex overflow-hidden", isFullscreen ? 'h-screen' : 'h-[calc(100vh-4rem)]')}>
        
        {/* Setup & Context Modal */}
        <SetupModal
          isOpen={showContextPanel && !isFullscreen}
          onClose={() => setShowContextPanel(false)}
          conversationTitle={conversationTitle}
          setConversationTitle={setConversationTitle}
          conversationType={conversationType}
          setConversationType={setConversationType}
          conversationState={conversationState}
          textContext={textContext}
          handleTextContextChange={handleTextContextChange}
          handleSaveContextNow={handleSaveContextNow}
          uploadedFiles={uploadedFiles}
          handleFileUpload={handleFileUpload}
          handleRemoveFile={handleRemoveFile}
          sessions={sessions}
          sessionsLoading={sessionsLoading}
          selectedPreviousConversations={selectedPreviousConversations}
          handlePreviousConversationToggle={handlePreviousConversationToggle}
          previousConversationSearch={previousConversationSearch}
          setPreviousConversationSearch={setPreviousConversationSearch}
          audioEnabled={audioEnabled}
          setAudioEnabled={setAudioEnabled}
          handleResetSession={handleResetSession}
          transcript={transcript}
          sessionDuration={sessionDuration}
        />

        {/* Flexible Container for Content */}
        <div className="flex w-full h-full overflow-hidden">
          
          {/* Main Content Area - Flexes to fill remaining space */}
          <div 
            className="flex-1 flex flex-col relative overflow-hidden h-full max-h-full min-w-0 transition-all duration-300 ease-in-out"
            style={{ marginRight: isFullscreen ? '0px' : `${aiCoachWidth}px` }} // No margin in fullscreen mode
          >
          
          {/* Error Message Display */}
          {errorMessage && (
            <motion.div 
              initial={{opacity: 0, y: -20}} animate={{opacity:1, y:0}} exit={{opacity:0, y:-20}}
              className="absolute top-4 left-1/2 -translate-x-1/2 bg-app-error-light border border-app-error text-app-error px-4 py-3 rounded-md shadow-lg z-50 flex items-center gap-2"
            >
              <XCircle className="w-5 h-5"/> 
              <span>{errorMessage}</span>
              <Button variant="ghost" size="sm" onClick={() => setErrorMessage(null)} className="h-6 w-6 p-1 text-app-error hover:bg-app-error/10">
                 <XCircle className="w-4 h-4"/>
              </Button>
            </motion.div>
          )}

          {/* Floating Controls for Recording/Paused State - Only show when recording/paused/processing */}
          {(conversationState === 'recording' || conversationState === 'paused' || conversationState === 'processing') && (
            <motion.div 
              initial={{ opacity: 0, y: -20 }} 
              animate={{ opacity: 1, y: 0 }} 
              className="absolute top-4 right-4 z-50 flex items-center gap-2 bg-card/95 backdrop-blur-sm shadow-lg rounded-full px-3 py-2 border border-border"
            >
              <div className="flex items-center gap-2 text-xs font-medium text-muted-foreground">
                {conversationState === 'recording' && (
                  <>
                    <motion.div
                      animate={{ scale: [1, 1.2, 1] }}
                      transition={{ repeat: Infinity, duration: 1 }}
                      className="w-2 h-2 bg-recording-active rounded-full"
                    />
                    <span>{formatDuration(sessionDuration)}</span>
                  </>
                )}
                {conversationState === 'paused' && (
                  <>
                    <div className="w-2 h-2 bg-recording-paused rounded-sm" />
                    <span>Paused • {formatDuration(sessionDuration)}</span>
                  </>
                )}
                {conversationState === 'processing' && (
                  <>
                    <motion.div
                      animate={{ rotate: 360 }}
                      transition={{ repeat: Infinity, duration: 1 }}
                      className="w-2 h-2 border border-app-info border-t-transparent rounded-full"
                    />
                    <span>Processing</span>
                  </>
                )}
              </div>
              <div className="w-px h-4 bg-border" />
              <div className="flex items-center gap-1">
                {conversationState === 'recording' && (
                  <Button 
                    onClick={handlePauseRecording} 
                    variant="ghost" 
                    size="sm" 
                    className="h-8 w-8 p-1 hover:bg-app-warning/10 text-app-warning"
                  >
                    <PauseCircle className="w-4 h-4" />
                  </Button>
                )}
                {conversationState === 'paused' && (
                  <Button 
                    onClick={handleResumeRecording} 
                    variant="ghost" 
                    size="sm" 
                    className="h-8 w-8 p-1 hover:bg-app-success/10 text-app-success"
                  >
                    <Play className="w-4 h-4" />
                  </Button>
                )}
                <Button 
                  onClick={handleStopRecording} 
                  variant="ghost" 
                  size="sm" 
                  className="h-8 w-8 p-1 hover:bg-app-error/10 text-app-error"
                >
                  <Square className="w-4 h-4" />
                </Button>
              </div>
            </motion.div>
          )}

          {/* Core Interface - Summary/Transcript/Timeline - Always Visible */}
          <div className="flex-1 h-full max-h-full overflow-hidden p-4 sm:p-6 lg:p-8">
            {conversationState === 'setup' && (
              <motion.div initial={{ opacity: 0, scale: 0.95 }} animate={{ opacity: 1, scale: 1 }} className="m-auto text-center max-w-lg p-8 bg-card rounded-xl shadow-2xl">
                <div className="w-24 h-24 bg-app-info-light rounded-full flex items-center justify-center mx-auto mb-6 ring-4 ring-app-info/20">
                  <Settings2 className="w-12 h-12 text-app-info" />
                </div>
                <h2 className="text-3xl font-bold text-foreground mb-3">Let's Get Started</h2>
                <p className="text-muted-foreground mb-8 text-lg">
                  Configure your conversation title, type, and add any context on the left panel. Then, click "Get Ready".
                </p>
                <MainActionButton />
              </motion.div>
            )}

              {/* Main Content Area - Now using extracted component */}
            {(conversationState === 'ready' || conversationState === 'recording' || conversationState === 'paused' || conversationState === 'processing') && (
                <ConversationContent
                  activeTab={activeTab}
                  setActiveTab={setActiveTab}
                  conversationState={conversationState}
                  transcript={transcript}
                  summary={summary}
                  isSummaryLoading={isSummaryLoading}
                  summaryError={summaryError}
                  summaryLastUpdated={summaryLastUpdated}
                  refreshSummary={refreshSummary}
                  timeline={timeline}
                  isTimelineLoading={isTimelineLoading}
                  timelineError={timelineError}
                  timelineLastUpdated={timelineLastUpdated}
                  refreshTimeline={refreshTimeline}
                  isFullscreen={isFullscreen}
                  setIsFullscreen={setIsFullscreen}
                  handleStartRecording={handleStartRecording}
                  handleExportSession={handleExportSession}
                />
            )}
                        </div>
                        
          {/* AI Coach Sidebar - Always visible, resizable */}
          <AICoachSidebar
            isRecording={conversationState === 'recording'}
            isPaused={conversationState === 'paused'}
            onStartRecording={handleStartRecording}
            onStopRecording={handleStopRecording}
            onPauseRecording={handlePauseRecording}
            onResumeRecording={handleResumeRecording}
            onRestartSession={handleResetSession}
            messages={chatMessages || []}
            onSendMessage={sendChatMessage}
            sessionDuration={sessionDuration}
            audioLevel={0}
            onWidthChange={setAiCoachWidth}
            contextSummary={{
              conversationTitle,
              conversationType,
              textContext,
              uploadedFiles,
              selectedPreviousConversations,
              previousConversationTitles: sessions
                .filter(session => selectedPreviousConversations.includes(session.id))
                .map(session => session.title || 'Untitled')
            }}
            transcriptLength={transcript.length}
            conversationState={conversationState}
          />
                        </div>
                </div>
      </main>

      {/* Transcript Modal */}
      <TranscriptModal
        isOpen={showTranscriptModal}
        onClose={() => setShowTranscriptModal(false)}
        transcript={transcript}
        sessionDuration={sessionDuration}
        conversationTitle={conversationTitle}
      />
    </div>
  );
} <|MERGE_RESOLUTION|>--- conflicted
+++ resolved
@@ -316,7 +316,7 @@
     refreshIntervalMs: 15000 // 15 seconds for real-time timeline
   });
 
-  // Interactive chat guidance hook
+  // Chat guidance
   const {
     messages: chatMessages,
     isLoading: isChatLoading,
@@ -332,7 +332,6 @@
     transcript: fullTranscriptText,
     conversationType,
     sessionId: conversationId || undefined,
-<<<<<<< HEAD
     // Enhanced context
     textContext,
     conversationTitle,
@@ -340,10 +339,6 @@
     timeline,
     uploadedFiles,
     selectedPreviousConversations
-=======
-    conversationTitle,
-    textContext
->>>>>>> 08ac4b9e
   });
 
   // Initialize chat guidance when app loads, not just when recording starts
