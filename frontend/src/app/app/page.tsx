--- conflicted
+++ resolved
@@ -60,10 +60,7 @@
   }
 }
 
-<<<<<<< HEAD
-=======
-// Alias app-level ConversationSummary type for reuse
->>>>>>> 987d1cb5
+
 type ConversationSummary = ConversationSummaryType;
 
 
